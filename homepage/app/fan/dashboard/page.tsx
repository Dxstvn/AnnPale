--- conflicted
+++ resolved
@@ -2,290 +2,14 @@
 
 import { useEffect } from "react"
 import { useRouter } from "next/navigation"
-<<<<<<< HEAD
-import { Card, CardContent, CardDescription, CardHeader, CardTitle } from "@/components/ui/card"
-import { Button } from "@/components/ui/button"
-import { Badge } from "@/components/ui/badge"
-import { Avatar, AvatarFallback, AvatarImage } from "@/components/ui/avatar"
-import { Progress } from "@/components/ui/progress"
-import { Tabs, TabsContent, TabsList, TabsTrigger } from "@/components/ui/tabs"
-import { Input } from "@/components/ui/input"
-import {
-  Video,
-  Phone,
-  Radio,
-  Calendar,
-  Clock,
-  Star,
-  Heart,
-  TrendingUp,
-  ArrowRight,
-  Bell,
-  Play,
-  Users,
-  MessageSquare,
-  Package,
-  Sparkles,
-  ChevronRight,
-  DollarSign,
-  Activity,
-  Zap,
-  Gift,
-  Trophy,
-  Flame,
-  Search,
-  Filter,
-  Music,
-  Mic,
-  Smile,
-  Award
-} from "lucide-react"
-import { useLanguage } from "@/contexts/language-context"
-import { useSupabaseAuth } from "@/contexts/supabase-auth-context"
-import { cn } from "@/lib/utils"
-import { Globe } from "lucide-react"
-import { FEATURES } from "@/lib/feature-flags"
-=======
->>>>>>> f946ed43
 
 export default function DashboardRedirect() {
   const router = useRouter()
   
-<<<<<<< HEAD
-  // Show loading while checking auth
-  if (isLoading) {
-    return (
-      <div className="min-h-screen flex items-center justify-center">
-        <div className="text-center">
-          <div className="animate-spin rounded-full h-12 w-12 border-b-2 border-purple-600 mx-auto"></div>
-          <p className="mt-4 text-gray-600">Loading...</p>
-        </div>
-      </div>
-    )
-  }
-  
-  // Redirect if not authenticated
-  if (!isAuthenticated) {
-    window.location.href = '/login'
-    return null
-  }
-
-  // Mock data for upcoming events
-  const allUpcomingEvents = [
-    {
-      id: 1,
-      type: "call",
-      title: "Video Call with Marie Jean",
-      time: "Today, 2:00 PM",
-      duration: "10 minutes",
-      price: "$150",
-      avatar: "/placeholder.svg",
-      status: "confirmed"
-    },
-    {
-      id: 2,
-      type: "livestream",
-      title: "Live Music Session",
-      creator: "Jean Baptiste",
-      time: "Today, 8:00 PM",
-      viewers: 245,
-      avatar: "/placeholder.svg",
-      status: "upcoming"
-    },
-    {
-      id: 3,
-      type: "video",
-      title: "Birthday Message",
-      creator: "Claudette Pierre",
-      time: "Tomorrow",
-      status: "processing",
-      avatar: "/placeholder.svg"
-    }
-  ]
-
-  // Filter out livestream events if the feature is disabled
-  const upcomingEvents = FEATURES.LIVESTREAMING 
-    ? allUpcomingEvents 
-    : allUpcomingEvents.filter(event => event.type !== "livestream")
-
-  // Mock favorite creators
-  const favoriteCreators = [
-    {
-      id: 1,
-      name: "Marie Jean",
-      category: "Music",
-      avatar: "/placeholder.svg",
-      isOnline: true,
-      rating: 4.9,
-      responseTime: "24h"
-    },
-    {
-      id: 2,
-      name: "Jean Baptiste",
-      category: "Comedy",
-      avatar: "/placeholder.svg",
-      isOnline: false,
-      rating: 4.8,
-      responseTime: "48h"
-    },
-    {
-      id: 3,
-      name: "Claudette Pierre",
-      category: "Sports",
-      avatar: "/placeholder.svg",
-      isOnline: true,
-      rating: 4.7,
-      responseTime: "12h"
-    },
-    {
-      id: 4,
-      name: "Michel Louis",
-      category: "Chef",
-      avatar: "/placeholder.svg",
-      isOnline: false,
-      rating: 4.9,
-      responseTime: "36h"
-    }
-  ]
-
-  // Mock discover creators data
-  const discoverCreators = [
-    {
-      id: 5,
-      name: "Rose Charles",
-      category: "Singer",
-      avatar: "/placeholder.svg",
-      rating: 4.8,
-      price: 85,
-      responseTime: "24h",
-      trending: true,
-      languages: ["English", "Kreyòl"],
-      specialties: ["Love songs", "Birthday wishes"]
-    },
-    {
-      id: 6,
-      name: "Patrick Jean",
-      category: "Motivational Speaker",
-      avatar: "/placeholder.svg",
-      rating: 4.9,
-      price: 120,
-      responseTime: "48h",
-      trending: true,
-      languages: ["English", "Français", "Kreyòl"],
-      specialties: ["Life coaching", "Success mindset"]
-    },
-    {
-      id: 7,
-      name: "Sandra Pierre",
-      category: "Dancer",
-      avatar: "/placeholder.svg",
-      rating: 4.7,
-      price: 65,
-      responseTime: "12h",
-      trending: false,
-      languages: ["English"],
-      specialties: ["Dance tutorials", "Celebrations"]
-    },
-    {
-      id: 8,
-      name: "Alex Toussaint",
-      category: "Chef",
-      avatar: "/placeholder.svg",
-      rating: 4.9,
-      price: 95,
-      responseTime: "36h",
-      trending: true,
-      languages: ["Français", "Kreyòl"],
-      specialties: ["Cooking tips", "Recipe videos"]
-    }
-  ]
-
-  const categories = [
-    { name: "Music", icon: Music, count: 45, color: "from-purple-600 to-pink-600" },
-    { name: "Comedy", icon: Smile, count: 32, color: "from-pink-600 to-rose-600" },
-    { name: "Sports", icon: Trophy, count: 28, color: "from-green-600 to-emerald-600" },
-    { name: "Motivation", icon: Award, count: 19, color: "from-orange-600 to-amber-600" }
-  ]
-
-  // Mock activity data
-  const allRecentActivity = [
-    {
-      id: 1,
-      action: "Booked video message",
-      creator: "Marie Jean",
-      time: "2 hours ago",
-      icon: Video,
-      color: "text-purple-600"
-    },
-    {
-      id: 2,
-      action: "Scheduled video call",
-      creator: "Jean Baptiste",
-      time: "5 hours ago",
-      icon: Phone,
-      color: "text-green-600"
-    },
-    {
-      id: 3,
-      action: "Watched livestream",
-      creator: "Claudette Pierre",
-      time: "Yesterday",
-      icon: Radio,
-      color: "text-pink-600"
-    },
-    {
-      id: 4,
-      action: "Received video message",
-      creator: "Michel Louis",
-      time: "2 days ago",
-      icon: Gift,
-      color: "text-orange-600"
-    }
-  ]
-  
-  // Filter out livestream activities if the feature is disabled
-  const recentActivity = FEATURES.LIVESTREAMING 
-    ? allRecentActivity 
-    : allRecentActivity.filter(activity => !activity.action.toLowerCase().includes("livestream"))
-
-  const allStatsData = [
-    {
-      label: "Total Bookings",
-      value: "24",
-      change: "+12%",
-      icon: Video,
-      color: "from-purple-600 to-pink-600"
-    },
-    {
-      label: "Video Calls",
-      value: "8",
-      change: "+25%",
-      icon: Phone,
-      color: "from-green-600 to-emerald-600"
-    },
-    ...(FEATURES.LIVESTREAMING ? [{
-      label: "Livestreams Watched",
-      value: "156",
-      change: "+8%",
-      icon: Radio,
-      color: "from-pink-600 to-rose-600"
-    }] : []),
-    {
-      label: "Total Spent",
-      value: "$1,245",
-      change: "+18%",
-      icon: DollarSign,
-      color: "from-orange-600 to-amber-600"
-    }
-  ]
-  
-  const stats = allStatsData
-=======
   useEffect(() => {
     // Redirect to new home page
     router.replace('/fan/home')
   }, [router])
->>>>>>> f946ed43
 
   return (
     <div className="min-h-screen flex items-center justify-center">
@@ -293,630 +17,6 @@
         <div className="animate-spin rounded-full h-12 w-12 border-b-2 border-purple-600 mx-auto"></div>
         <p className="mt-4 text-gray-600">Redirecting to home...</p>
       </div>
-<<<<<<< HEAD
-
-      {/* Enhanced Browse Creators Section - Primary Focus */}
-      <Card className="border-2 border-purple-200 shadow-xl">
-        <CardHeader className="bg-gradient-to-r from-purple-50 to-pink-50 rounded-t-lg p-4 sm:p-6">
-          <div className="flex flex-col lg:flex-row justify-between items-start lg:items-center gap-4">
-            <div className="flex-1">
-              <CardTitle className="flex items-center flex-wrap gap-2 text-xl sm:text-2xl">
-                <Sparkles className="h-5 sm:h-6 w-5 sm:w-6 text-purple-600" />
-                Discover Amazing Creators
-              </CardTitle>
-              <CardDescription className="text-sm sm:text-base mt-1">
-                Book personalized videos, calls, and experiences from your favorite Haitian celebrities
-              </CardDescription>
-            </div>
-            <div className="flex gap-2 w-full sm:w-auto">
-              <Button variant="outline" size="sm" className="border-purple-300 hover:bg-purple-50 flex-1 sm:flex-initial">
-                <Filter className="h-4 w-4 mr-2" />
-                <span className="hidden sm:inline">Filters</span>
-                <span className="sm:hidden">Filter</span>
-              </Button>
-              <Button variant="default" size="sm" className="bg-gradient-to-r from-purple-600 to-pink-600 text-white flex-1 sm:flex-initial" asChild>
-                <Link href="/browse">
-                  View All
-                  <ArrowRight className="h-4 w-4 ml-1 sm:ml-2" />
-                </Link>
-              </Button>
-            </div>
-          </div>
-        </CardHeader>
-        <CardContent className="p-6 space-y-6">
-          {/* Search Bar with Live Search */}
-          <div className="relative">
-            <Search className="absolute left-3 top-1/2 -translate-y-1/2 h-5 w-5 text-purple-500" />
-            <Input
-              placeholder="Search creators by name, category, or specialty..."
-              className="pl-10 pr-32 h-12 text-base border-2 focus:border-purple-400 transition-colors"
-              value={searchQuery}
-              onChange={(e) => setSearchQuery(e.target.value)}
-            />
-            <div className="absolute right-2 top-1/2 -translate-y-1/2 flex gap-2">
-              <Badge variant="secondary" className="cursor-pointer hover:bg-purple-100">
-                <Music className="h-3 w-3 mr-1" />
-                Music
-              </Badge>
-              <Badge variant="secondary" className="cursor-pointer hover:bg-pink-100">
-                <Smile className="h-3 w-3 mr-1" />
-                Comedy
-              </Badge>
-            </div>
-          </div>
-
-          {/* Category Filter Pills */}
-          <div className="flex gap-2 sm:gap-3 overflow-x-auto pb-2 scrollbar-hide -mx-2 px-2 sm:mx-0 sm:px-0">
-            <Button
-              variant={selectedCategory === "all" ? "default" : "outline"}
-              size="sm"
-              className={cn(
-                "flex-shrink-0 transition-all text-xs sm:text-sm",
-                selectedCategory === "all" 
-                  ? "bg-gradient-to-r from-purple-600 to-pink-600 text-white" 
-                  : "hover:shadow-md hover:border-purple-400"
-              )}
-              onClick={() => setSelectedCategory("all")}
-            >
-              <Sparkles className="h-3 sm:h-4 w-3 sm:w-4 mr-1 sm:mr-2" />
-              <span className="hidden sm:inline">All Categories</span>
-              <span className="sm:hidden">All</span>
-            </Button>
-            {categories.map((category) => (
-              <Button
-                key={category.name}
-                variant={selectedCategory === category.name.toLowerCase() ? "default" : "outline"}
-                size="sm"
-                className={cn(
-                  "flex-shrink-0 transition-all group text-xs sm:text-sm",
-                  selectedCategory === category.name.toLowerCase()
-                    ? "bg-gradient-to-r from-purple-600 to-pink-600 text-white"
-                    : "hover:shadow-md hover:border-purple-400"
-                )}
-                onClick={() => setSelectedCategory(category.name.toLowerCase())}
-              >
-                <div className={cn("p-0.5 sm:p-1 rounded bg-gradient-to-r mr-1 sm:mr-2", category.color)}>
-                  <category.icon className="h-3 w-3 text-white" />
-                </div>
-                <span className="hidden sm:inline">{category.name}</span>
-                <span className="sm:hidden">{category.name.slice(0, 3)}</span>
-                <Badge variant="secondary" className="ml-1 sm:ml-2 group-hover:bg-purple-100 text-xs">
-                  {category.count}
-                </Badge>
-              </Button>
-            ))}
-          </div>
-
-          {/* Sort Options */}
-          <div className="flex flex-col sm:flex-row items-start sm:items-center justify-between gap-3 sm:gap-4">
-            <div className="flex items-center gap-2 flex-wrap">
-              <span className="text-xs sm:text-sm text-gray-600">Sort:</span>
-              <div className="flex gap-1 sm:gap-2 flex-wrap">
-                <Badge 
-                  className={cn(
-                    "cursor-pointer",
-                    sortBy === "popular" ? "bg-purple-100 text-purple-700 hover:bg-purple-200" : "hover:bg-purple-50"
-                  )}
-                  variant={sortBy === "popular" ? "default" : "outline"}
-                  onClick={() => setSortBy("popular")}
-                >
-                  Popular
-                </Badge>
-                <Badge 
-                  variant={sortBy === "price" ? "default" : "outline"} 
-                  className={cn(
-                    "cursor-pointer",
-                    sortBy === "price" ? "bg-purple-100 text-purple-700 hover:bg-purple-200" : "hover:bg-purple-50"
-                  )}
-                  onClick={() => setSortBy("price")}
-                >
-                  Price: Low to High
-                </Badge>
-                <Badge 
-                  variant={sortBy === "rating" ? "default" : "outline"} 
-                  className={cn(
-                    "cursor-pointer",
-                    sortBy === "rating" ? "bg-purple-100 text-purple-700 hover:bg-purple-200" : "hover:bg-purple-50"
-                  )}
-                  onClick={() => setSortBy("rating")}
-                >
-                  Rating
-                </Badge>
-                <Badge 
-                  variant={sortBy === "response" ? "default" : "outline"} 
-                  className={cn(
-                    "cursor-pointer",
-                    sortBy === "response" ? "bg-purple-100 text-purple-700 hover:bg-purple-200" : "hover:bg-purple-50"
-                  )}
-                  onClick={() => setSortBy("response")}
-                >
-                  Response Time
-                </Badge>
-              </div>
-            </div>
-            <div className="flex items-center gap-2 text-xs sm:text-sm">
-              <Flame className="h-3 sm:h-4 w-3 sm:w-4 text-orange-500" />
-              <span className="text-gray-600">248 creators online</span>
-            </div>
-          </div>
-
-          {/* Featured Creator Spotlight */}
-          <div className="bg-gradient-to-r from-purple-600 to-pink-600 rounded-xl p-4 sm:p-6 text-white">
-            <div className="flex flex-col lg:flex-row items-center gap-4 sm:gap-6">
-              <Avatar className="h-20 sm:h-24 w-20 sm:w-24 border-4 border-white shadow-xl">
-                <AvatarImage src="/placeholder.svg" />
-                <AvatarFallback>MC</AvatarFallback>
-              </Avatar>
-              <div className="flex-1 text-center lg:text-left">
-                <div className="flex items-center justify-center lg:justify-start gap-2 mb-2">
-                  <Trophy className="h-4 sm:h-5 w-4 sm:w-5 text-yellow-300" />
-                  <span className="text-xs sm:text-sm font-medium text-yellow-300">Featured Creator of the Week</span>
-                </div>
-                <h3 className="text-xl sm:text-2xl font-bold mb-1">Marie-Claire Laurent</h3>
-                <p className="text-white/90 mb-3 text-sm sm:text-base">Award-winning singer with 500+ happy customers</p>
-                <div className="flex flex-wrap items-center justify-center lg:justify-start gap-2 sm:gap-4 text-xs sm:text-sm">
-                  <div className="flex items-center gap-1">
-                    <Star className="h-3 sm:h-4 w-3 sm:w-4 text-yellow-300 fill-current" />
-                    <span className="font-semibold">4.9</span>
-                    <span className="text-white/80">(523)</span>
-                  </div>
-                  <span className="text-white/60 hidden sm:inline">•</span>
-                  <span className="text-white/90">From $75</span>
-                  <span className="text-white/60 hidden sm:inline">•</span>
-                  <span className="text-white/90">2hr response</span>
-                </div>
-              </div>
-              <div className="flex flex-row sm:flex-col gap-2 w-full sm:w-auto">
-                <Link href="/book/1" className="flex-1 sm:flex-initial">
-                  <Button className="bg-white text-purple-600 hover:bg-gray-100 w-full text-sm sm:text-base">
-                    <Video className="h-4 w-4 mr-2" />
-                    Book Video
-                  </Button>
-                </Link>
-                <Link href="/creator/1" className="flex-1 sm:flex-initial">
-                  <Button variant="outline" className="text-white border-white hover:bg-white/10 w-full text-sm sm:text-base">
-                    View Profile
-                  </Button>
-                </Link>
-              </div>
-            </div>
-          </div>
-
-          {/* Enhanced Creators Grid */}
-          <div>
-            <div className="flex items-center justify-between mb-4">
-              <h4 className="text-lg font-semibold flex items-center gap-2">
-                <Users className="h-5 w-5 text-purple-600" />
-                Popular Creators
-              </h4>
-              <Button variant="ghost" size="sm" className="text-purple-600 hover:bg-purple-50">
-                Show More
-                <ChevronRight className="h-4 w-4 ml-1" />
-              </Button>
-            </div>
-            <div className="grid grid-cols-2 sm:grid-cols-2 md:grid-cols-3 lg:grid-cols-4 gap-3 sm:gap-4">
-              {[...discoverCreators, ...favoriteCreators.slice(0, 4)].slice(0, 8).map((creator, index) => (
-                <Link
-                  key={`creator-${index}`}
-                  href={`/creator/${creator.id}`}
-                  className="group"
-                >
-                  <Card className="hover:shadow-2xl transition-all duration-300 hover:translate-y-[-4px] cursor-pointer h-full border-2 hover:border-purple-300">
-                    <CardContent className="p-3 sm:p-4">
-                      {/* Online Indicator & Trending Badge */}
-                      <div className="relative mb-3">
-                        <Avatar className="h-16 sm:h-20 w-16 sm:w-20 mx-auto ring-2 sm:ring-4 ring-purple-100 group-hover:ring-purple-300 transition-all">
-                          <AvatarImage src={creator.avatar} />
-                          <AvatarFallback className="text-lg font-bold bg-gradient-to-r from-purple-600 to-pink-600 text-white">
-                            {creator.name[0]}
-                          </AvatarFallback>
-                        </Avatar>
-                        {'isOnline' in creator && creator.isOnline && (
-                          <div className="absolute bottom-1 right-1/2 translate-x-10">
-                            <div className="h-5 w-5 bg-green-500 rounded-full border-3 border-white shadow-md" />
-                          </div>
-                        )}
-                        {'trending' in creator && creator.trending && (
-                          <Badge className="absolute -top-2 -right-2 bg-gradient-to-r from-orange-500 to-red-500 text-white border-0 shadow-lg">
-                            <Flame className="h-3 w-3 mr-1" />
-                            Hot
-                          </Badge>
-                        )}
-                      </div>
-                      
-                      {/* Creator Info */}
-                      <h4 className="font-semibold text-center text-sm sm:text-base group-hover:text-purple-600 transition-colors line-clamp-1">
-                        {creator.name}
-                      </h4>
-                      <p className="text-xs sm:text-sm text-gray-600 text-center mb-2">{creator.category}</p>
-                      
-                      {/* Stats Row */}
-                      <div className="flex items-center justify-center gap-1 sm:gap-3 mb-2 sm:mb-3 text-xs sm:text-sm">
-                        <div className="flex items-center gap-0.5 sm:gap-1">
-                          <Star className="h-3 w-3 text-yellow-500 fill-current" />
-                          <span className="font-medium">{creator.rating}</span>
-                        </div>
-                        {'price' in creator && (
-                          <>
-                            <span className="text-gray-300 hidden sm:inline">•</span>
-                            <span className="font-bold text-purple-600">${creator.price || 75}</span>
-                          </>
-                        )}
-                        <span className="text-gray-300 hidden sm:inline">•</span>
-                        <span className="text-gray-600 hidden sm:inline">{creator.responseTime}</span>
-                      </div>
-
-                      {/* Specialties Tags - Hidden on mobile */}
-                      {'specialties' in creator && (
-                        <div className="hidden sm:flex flex-wrap gap-1 justify-center mb-3">
-                          {creator.specialties.slice(0, 2).map((specialty, idx) => (
-                            <Badge key={idx} variant="secondary" className="text-xs px-2 py-0.5">
-                              {specialty}
-                            </Badge>
-                          ))}
-                        </div>
-                      )}
-
-                      {/* Languages - Hidden on mobile */}
-                      {'languages' in creator && (
-                        <div className="hidden sm:flex items-center justify-center gap-1 mb-3">
-                          <Globe className="h-3 w-3 text-gray-500" />
-                          <span className="text-xs text-gray-600">
-                            {creator.languages.join(', ')}
-                          </span>
-                        </div>
-                      )}
-
-                      {/* Action Buttons */}
-                      <div className="grid grid-cols-1 sm:grid-cols-2 gap-1 sm:gap-2">
-                        <Button 
-                          size="sm"
-                          variant="outline"
-                          className="hover:bg-purple-50 hover:border-purple-400 text-xs sm:text-sm hidden sm:flex"
-                          onClick={(e) => {
-                            e.preventDefault()
-                            // Handle quick book
-                          }}
-                        >
-                          <Video className="h-3 w-3 mr-0.5 sm:mr-1" />
-                          Video
-                        </Button>
-                        <Button 
-                          size="sm"
-                          className="bg-gradient-to-r from-purple-600 to-pink-600 text-white hover:shadow-lg text-xs sm:text-sm sm:col-span-1 col-span-1"
-                        >
-                          <MessageSquare className="h-3 w-3 mr-0.5 sm:mr-1" />
-                          Book
-                        </Button>
-                      </div>
-                    </CardContent>
-                  </Card>
-                </Link>
-              ))}
-            </div>
-          </div>
-
-          {/* Load More Button */}
-          <div className="text-center pt-4">
-            <Button 
-              variant="outline" 
-              size="lg"
-              className="border-2 border-purple-300 hover:bg-purple-50 hover:border-purple-400"
-            >
-              <Users className="h-5 w-5 mr-2" />
-              Load More Creators
-            </Button>
-          </div>
-        </CardContent>
-      </Card>
-
-      {/* Main Content Tabs */}
-      <Tabs value={activeTab} onValueChange={setActiveTab} className="space-y-4">
-        <TabsList className="grid w-full max-w-md grid-cols-3">
-          <TabsTrigger value="overview">Overview</TabsTrigger>
-          <TabsTrigger value="upcoming">Upcoming</TabsTrigger>
-          <TabsTrigger value="activity">Activity</TabsTrigger>
-        </TabsList>
-
-        {/* Overview Tab */}
-        <TabsContent value="overview" className="space-y-6">
-          <div className="grid grid-cols-1 lg:grid-cols-3 gap-6">
-            {/* Upcoming Events */}
-            <div className="lg:col-span-2">
-              <Card>
-                <CardHeader>
-                  <CardTitle className="flex items-center justify-between">
-                    <span className="flex items-center gap-2">
-                      <Calendar className="h-5 w-5 text-purple-600" />
-                      Upcoming Events
-                    </span>
-                    <Button variant="ghost" size="sm" asChild>
-                      <Link href="/fan/bookings">
-                        View All
-                        <ArrowRight className="h-4 w-4 ml-1" />
-                      </Link>
-                    </Button>
-                  </CardTitle>
-                </CardHeader>
-                <CardContent className="space-y-4">
-                  {upcomingEvents.map((event) => (
-                    <div
-                      key={event.id}
-                      className="flex items-center gap-4 p-4 rounded-lg border border-gray-200 hover:border-purple-300 hover:shadow-md transition-all"
-                    >
-                      <Avatar className="h-12 w-12">
-                        <AvatarImage src={event.avatar} />
-                        <AvatarFallback>{event.creator?.[0] || event.title[0]}</AvatarFallback>
-                      </Avatar>
-                      <div className="flex-1">
-                        <h4 className="font-medium">{event.title}</h4>
-                        <div className="flex items-center gap-4 mt-1 text-sm text-gray-600">
-                          <span className="flex items-center gap-1">
-                            <Clock className="h-3 w-3" />
-                            {event.time}
-                          </span>
-                          {event.duration && (
-                            <span>{event.duration}</span>
-                          )}
-                          {event.viewers && (
-                            <span className="flex items-center gap-1">
-                              <Users className="h-3 w-3" />
-                              {event.viewers} viewers
-                            </span>
-                          )}
-                        </div>
-                      </div>
-                      <div className="flex items-center gap-2">
-                        {event.type === "call" && (
-                          <Badge className="bg-green-100 text-green-700">
-                            <Phone className="h-3 w-3 mr-1" />
-                            Call
-                          </Badge>
-                        )}
-                        {event.type === "livestream" && (
-                          <Badge className="bg-pink-100 text-pink-700">
-                            <Radio className="h-3 w-3 mr-1" />
-                            Live
-                          </Badge>
-                        )}
-                        {event.type === "video" && (
-                          <Badge className="bg-purple-100 text-purple-700">
-                            <Video className="h-3 w-3 mr-1" />
-                            Video
-                          </Badge>
-                        )}
-                        <Button size="sm" className="bg-gradient-to-r from-purple-600 to-pink-600 text-white">
-                          {event.type === "call" ? "Join" : event.type === "livestream" ? "Watch" : "View"}
-                        </Button>
-                      </div>
-                    </div>
-                  ))}
-                </CardContent>
-              </Card>
-            </div>
-
-            {/* Quick Actions */}
-            <div className="space-y-6">
-              <Card>
-                <CardHeader>
-                  <CardTitle className="flex items-center gap-2">
-                    <Zap className="h-5 w-5 text-yellow-600" />
-                    Quick Actions
-                  </CardTitle>
-                </CardHeader>
-                <CardContent className="space-y-3">
-                  <Button className="w-full justify-start" variant="outline" asChild>
-                    <Link href="/fan/calls">
-                      <Phone className="h-4 w-4 mr-2" />
-                      Book Video Call
-                    </Link>
-                  </Button>
-                  <Button className="w-full justify-start" variant="outline" asChild>
-                    <Link href="/browse">
-                      <Video className="h-4 w-4 mr-2" />
-                      Request Video Message
-                    </Link>
-                  </Button>
-                  {FEATURES.LIVESTREAMING && (
-                    <Button className="w-full justify-start" variant="outline" asChild>
-                      <Link href="/fan/livestreams">
-                        <Radio className="h-4 w-4 mr-2" />
-                        Browse Live Streams
-                      </Link>
-                    </Button>
-                  )}
-                  <Button className="w-full justify-start" variant="outline" asChild>
-                    <Link href="/fan/favorites">
-                      <Heart className="h-4 w-4 mr-2" />
-                      View Favorites
-                    </Link>
-                  </Button>
-                </CardContent>
-              </Card>
-
-              {/* Rewards */}
-              <Card className="bg-gradient-to-br from-purple-50 to-pink-50">
-                <CardHeader>
-                  <CardTitle className="flex items-center gap-2">
-                    <Trophy className="h-5 w-5 text-purple-600" />
-                    Loyalty Rewards
-                  </CardTitle>
-                </CardHeader>
-                <CardContent>
-                  <div className="space-y-3">
-                    <div>
-                      <div className="flex justify-between text-sm mb-1">
-                        <span>Points Balance</span>
-                        <span className="font-bold text-purple-600">1,245</span>
-                      </div>
-                      <Progress value={62} className="h-2" />
-                      <p className="text-xs text-gray-600 mt-1">
-                        755 points to Gold status
-                      </p>
-                    </div>
-                    <Button className="w-full bg-gradient-to-r from-purple-600 to-pink-600 text-white" size="sm">
-                      <Gift className="h-4 w-4 mr-2" />
-                      Redeem Rewards
-                    </Button>
-                  </div>
-                </CardContent>
-              </Card>
-            </div>
-          </div>
-
-          {/* Favorite Creators */}
-          <Card>
-            <CardHeader>
-              <CardTitle className="flex items-center justify-between">
-                <span className="flex items-center gap-2">
-                  <Heart className="h-5 w-5 text-pink-600" />
-                  Favorite Creators
-                </span>
-                <Button variant="ghost" size="sm" asChild>
-                  <Link href="/fan/favorites">
-                    View All
-                    <ArrowRight className="h-4 w-4 ml-1" />
-                  </Link>
-                </Button>
-              </CardTitle>
-            </CardHeader>
-            <CardContent>
-              <div className="grid grid-cols-2 sm:grid-cols-2 md:grid-cols-3 lg:grid-cols-4 gap-3 sm:gap-4">
-                {favoriteCreators.map((creator) => (
-                  <Link
-                    key={creator.id}
-                    href={`/creator/${creator.id}`}
-                    className="group"
-                  >
-                    <Card className="hover:shadow-lg transition-all hover:translate-y-[-2px] cursor-pointer">
-                      <CardContent className="p-4">
-                        <div className="relative">
-                          <Avatar className="h-16 w-16 mx-auto">
-                            <AvatarImage src={creator.avatar} />
-                            <AvatarFallback>{creator.name[0]}</AvatarFallback>
-                          </Avatar>
-                          {creator.isOnline && (
-                            <div className="absolute bottom-0 right-1/2 translate-x-8 translate-y-0">
-                              <div className="h-4 w-4 bg-green-500 rounded-full border-2 border-white" />
-                            </div>
-                          )}
-                        </div>
-                        <h4 className="font-medium text-center mt-3 group-hover:text-purple-600 transition-colors">
-                          {creator.name}
-                        </h4>
-                        <p className="text-sm text-gray-600 text-center">{creator.category}</p>
-                        <div className="flex items-center justify-center gap-2 mt-2">
-                          <div className="flex items-center gap-1">
-                            <Star className="h-3 w-3 text-yellow-500 fill-current" />
-                            <span className="text-xs">{creator.rating}</span>
-                          </div>
-                          <span className="text-xs text-gray-400">•</span>
-                          <span className="text-xs text-gray-600">{creator.responseTime}</span>
-                        </div>
-                        <Button 
-                          className="w-full mt-3 bg-gradient-to-r from-purple-600 to-pink-600 text-white" 
-                          size="sm"
-                          onClick={(e) => {
-                            e.preventDefault()
-                            e.stopPropagation()
-                            router.push(`/book/${creator.id}`)
-                          }}
-                        >
-                          Book Now
-                        </Button>
-                      </CardContent>
-                    </Card>
-                  </Link>
-                ))}
-              </div>
-            </CardContent>
-          </Card>
-
-        </TabsContent>
-
-        {/* Upcoming Tab */}
-        <TabsContent value="upcoming" className="space-y-4">
-          <Card>
-            <CardHeader>
-              <CardTitle>All Upcoming Events</CardTitle>
-              <CardDescription>
-                Your scheduled calls{FEATURES.LIVESTREAMING ? ", bookings, and livestreams" : " and bookings"}
-              </CardDescription>
-            </CardHeader>
-            <CardContent>
-              <div className="space-y-4">
-                {[...upcomingEvents, ...upcomingEvents].map((event, index) => (
-                  <div
-                    key={`${event.id}-${index}`}
-                    className="flex items-center gap-4 p-4 rounded-lg border border-gray-200 hover:border-purple-300 hover:shadow-md transition-all"
-                  >
-                    <Avatar className="h-12 w-12">
-                      <AvatarImage src={event.avatar} />
-                      <AvatarFallback>{event.creator?.[0] || event.title[0]}</AvatarFallback>
-                    </Avatar>
-                    <div className="flex-1">
-                      <h4 className="font-medium">{event.title}</h4>
-                      <div className="flex items-center gap-4 mt-1 text-sm text-gray-600">
-                        <span className="flex items-center gap-1">
-                          <Clock className="h-3 w-3" />
-                          {event.time}
-                        </span>
-                        {event.duration && (
-                          <span>{event.duration}</span>
-                        )}
-                        {event.price && (
-                          <span className="font-semibold text-green-600">{event.price}</span>
-                        )}
-                      </div>
-                    </div>
-                    <Button size="sm" className="bg-gradient-to-r from-purple-600 to-pink-600 text-white">
-                      Details
-                      <ChevronRight className="h-4 w-4 ml-1" />
-                    </Button>
-                  </div>
-                ))}
-              </div>
-            </CardContent>
-          </Card>
-        </TabsContent>
-
-        {/* Activity Tab */}
-        <TabsContent value="activity" className="space-y-4">
-          <Card>
-            <CardHeader>
-              <CardTitle>Recent Activity</CardTitle>
-              <CardDescription>Your recent interactions and bookings</CardDescription>
-            </CardHeader>
-            <CardContent>
-              <div className="space-y-4">
-                {recentActivity.map((activity) => (
-                  <div
-                    key={activity.id}
-                    className="flex items-center gap-4 p-4 rounded-lg hover:bg-gray-50 transition-colors"
-                  >
-                    <div className={cn(
-                      "p-2 rounded-lg",
-                      activity.color === "text-purple-600" && "bg-purple-100",
-                      activity.color === "text-green-600" && "bg-green-100",
-                      activity.color === "text-pink-600" && "bg-pink-100",
-                      activity.color === "text-orange-600" && "bg-orange-100"
-                    )}>
-                      <activity.icon className={cn("h-5 w-5", activity.color)} />
-                    </div>
-                    <div className="flex-1">
-                      <p className="font-medium">{activity.action}</p>
-                      <p className="text-sm text-gray-600">with {activity.creator}</p>
-                    </div>
-                    <span className="text-sm text-gray-500">{activity.time}</span>
-                  </div>
-                ))}
-              </div>
-            </CardContent>
-          </Card>
-        </TabsContent>
-      </Tabs>
-=======
->>>>>>> f946ed43
     </div>
   )
 }