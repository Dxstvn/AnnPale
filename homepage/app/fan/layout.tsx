--- conflicted
+++ resolved
@@ -36,12 +36,9 @@
   Sparkles,
   LogOut,
   Users,
-<<<<<<< HEAD
-  Rss
-=======
+  Rss,
   Search,
   Compass
->>>>>>> b8c9171d
 } from "lucide-react"
 import { useLanguage } from "@/contexts/language-context"
 import { FEATURES } from "@/lib/feature-flags"
@@ -51,12 +48,8 @@
 }
 
 const navigation = [
-<<<<<<< HEAD
   { name: "Feed", href: "/fan/feed", icon: Rss, helpKey: "feed_help" },
-=======
-  { name: "Home", href: "/fan/home", icon: Home, helpKey: "home_help" },
   { name: "Explore", href: "/fan/explore", icon: Compass, helpKey: "explore_help", badge: "New" },
->>>>>>> b8c9171d
   { name: "Subscriptions", href: "/fan/subscriptions", icon: Users, helpKey: "subscriptions_help" },
   { name: "Bookings", href: "/fan/bookings", icon: Video, helpKey: "bookings_help" },
   { name: "Video Calls", href: "/fan/calls", icon: Phone, helpKey: "calls_help", badge: "New" },
